export type Params = Record<string, string | number | null | undefined>;

export interface CreateRequestOptions {
  path: string;
  pathParams?: Params;
  queryParams?: Params;
}

export interface UseRequestParams {
  request: (signal: AbortSignal) => Promise<Response>;
  triggers?: unknown[];
  manual?: boolean;
}

export interface UseRequestReturn<ResponseBody> {
  data: ResponseBody | null;
  error: Error | null;
  isLoading: boolean;
  refetch: () => Promise<void>;
}

export interface NavItemProps {
  icon?: React.ReactNode;
  label: string;
  onClick?: () => void;
  isActive?: boolean;
}

export interface SideBarProps {
  section: string;
  onSectionChange: (section: string) => void;
<<<<<<< HEAD
}

export interface SendInvitationContactsProps {
  open: boolean;
  onClose: () => void;
}

export interface Contributor {
  id: number;
  login: string;
  avatar_url: string;
  html_url: string;
  contributions: number;
  type: string;
=======
>>>>>>> 0d10d519
}<|MERGE_RESOLUTION|>--- conflicted
+++ resolved
@@ -29,8 +29,8 @@
 export interface SideBarProps {
   section: string;
   onSectionChange: (section: string) => void;
-<<<<<<< HEAD
 }
+
 
 export interface SendInvitationContactsProps {
   open: boolean;
@@ -44,6 +44,4 @@
   html_url: string;
   contributions: number;
   type: string;
-=======
->>>>>>> 0d10d519
-}+}
