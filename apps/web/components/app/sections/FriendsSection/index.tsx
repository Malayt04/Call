import { useState } from "react";
import { Header } from "../_components/page";
import { IconUsers } from "@tabler/icons-react";
import { Contact } from "./_components/page";

import { SendInvitationContacts } from "./_components/__components/page";


const FriendsSection = () => {
<<<<<<< HEAD
  const [showInviteModal, setShowInviteModal] = useState(false);

 
  return (
    <div className="w-full h-full bg-[#171717] rounded-l-lg p-5 border border-[#222]">
      <div className="w-full h-full flex flex-col">
        {/* header */}
        <Header
          icon={<IconUsers size={18} />}
          title="Contacts"
          ctaText="Add contact"
          onCtaClick={() => setShowInviteModal(true)}
          onNotificationClick={() => console.log("Notification clicked")}
        />
        {/* Friend section */}
        <div className="w-full h-full flex flex-col ">
          <Contact />
    
        </div>
      </div>
      {/* Invite Modal */}
      <SendInvitationContacts open={showInviteModal} onClose={() => setShowInviteModal(false)} />
=======
  return (
    <div className="h-full w-full rounded-l-lg border border-[#222] bg-[#171717] p-5">
      <h1>Friends Section</h1>
>>>>>>> 0d10d519
    </div>
  );
};

export default FriendsSection;<|MERGE_RESOLUTION|>--- conflicted
+++ resolved
@@ -7,34 +7,10 @@
 
 
 const FriendsSection = () => {
-<<<<<<< HEAD
-  const [showInviteModal, setShowInviteModal] = useState(false);
 
- 
-  return (
-    <div className="w-full h-full bg-[#171717] rounded-l-lg p-5 border border-[#222]">
-      <div className="w-full h-full flex flex-col">
-        {/* header */}
-        <Header
-          icon={<IconUsers size={18} />}
-          title="Contacts"
-          ctaText="Add contact"
-          onCtaClick={() => setShowInviteModal(true)}
-          onNotificationClick={() => console.log("Notification clicked")}
-        />
-        {/* Friend section */}
-        <div className="w-full h-full flex flex-col ">
-          <Contact />
-    
-        </div>
-      </div>
-      {/* Invite Modal */}
-      <SendInvitationContacts open={showInviteModal} onClose={() => setShowInviteModal(false)} />
-=======
   return (
     <div className="h-full w-full rounded-l-lg border border-[#222] bg-[#171717] p-5">
       <h1>Friends Section</h1>
->>>>>>> 0d10d519
     </div>
   );
 };
