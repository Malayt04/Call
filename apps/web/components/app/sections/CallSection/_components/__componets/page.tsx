--- conflicted
+++ resolved
@@ -74,29 +74,10 @@
             </div>
           </div>
           <div>
-<<<<<<< HEAD
-            <DropdownMenu>
-              <DropdownMenuTrigger asChild>
-                <Button className="w-8 h-8 text-[#d8d8d8]" variant={"ghost"}>
-                  <MoreHorizontal />
-                </Button>
-              </DropdownMenuTrigger>
-              <DropdownMenuContent align="end">
-                <DropdownMenuGroup>
-                  <DropdownMenuItem>
-                    <p>Invitar a otra llamada </p>
-                  </DropdownMenuItem>
-                  <DropdownMenuItem>
-                    <p>Eliminar del historial</p>
-                  </DropdownMenuItem>
-                </DropdownMenuGroup>
-              </DropdownMenuContent>
-            </DropdownMenu>
-=======
+
             <button className="cursor-pointer text-[#aaa]">
               <MoreHorizontal size={18} />
             </button>
->>>>>>> 0d10d519
           </div>
         </div>
 
