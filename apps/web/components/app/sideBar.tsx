"use client";

import {
  Avatar,
  AvatarFallback,
  AvatarImage,
} from "@call/ui/components/avatar";
import {
  DropdownMenu,
  DropdownMenuContent,
  DropdownMenuGroup,
  DropdownMenuItem,
  DropdownMenuLabel,
  DropdownMenuSeparator,
  DropdownMenuTrigger,
} from "@call/ui/components/dropdown-menu";
import { Button } from "@call/ui/components/button";
import { MoreHorizontal, LogOut } from "@geist-ui/icons";
import { useSession } from "@/hooks/useSession";
import { authClient } from "@call/auth/auth-client";
import { useRouter } from "next/navigation";
import { useState } from "react";
import { IconPhone, IconCalendar, IconUsers } from "@tabler/icons-react";
import { Icons } from "@call/ui/components/icons";
import type { NavItemProps, SideBarProps } from "@/lib/types";
import CallModal from "./sections/callModal";

function Pfp({ user }: { user: { name: string; image?: string | null } }) {
  // Generate initials from user name
  const initials = user.name
    .split(" ")
    .map((n) => n[0])
    .join("")
    .toUpperCase()
    .slice(0, 2);

  return (
    <Avatar className="h-[25px] w-[25px] rounded-sm">
      <AvatarImage src={user.image || undefined} />
      <AvatarFallback className="h-[25px] w-[25px] rounded-sm">
        {initials}
      </AvatarFallback>
    </Avatar>
  );
}

function NavItem({ icon, label, onClick, isActive = false }: NavItemProps) {
  return (
    <button
      onClick={onClick}
      className={`flex w-full cursor-pointer items-center gap-3 rounded-lg px-3 py-2 transition-colors ${
        isActive
          ? "bg-[#202020] text-white"
          : "text-[#d8d8d8] hover:bg-[#202020] hover:text-white"
      }`}
    >
      <div className="flex h-5 w-5 items-center justify-center">{icon}</div>
      <span className="text-sm">{label}</span>
    </button>
  );
}

export default function SideBar({ section, onSectionChange }: SideBarProps) {
  const { session, isLoading, error } = useSession();
  const router = useRouter();
  const [isLoggingOut, setIsLoggingOut] = useState(false);
  const [showCallModal, setShowCallModal] = useState(false);

  const handleLogout = async () => {
    try {
      setIsLoggingOut(true);

      await authClient.signOut();

      router.push("/login");
    } catch (error) {
      console.error("Logout error:", error);

      router.push("/login");
    } finally {
      setIsLoggingOut(false);
    }
  };

  if (isLoading) {
    return (
      <div className="min-h-screen w-full">
        <div className="w-full px-3 py-5">
          <div className="flex items-center justify-between">
            <div className="flex items-center gap-2">
              <div className="h-[25px] w-[25px] animate-pulse rounded-md bg-gray-200" />
              <div className="h-4 w-20 animate-pulse rounded bg-gray-200" />
            </div>
            <div className="h-8 w-8 animate-pulse rounded bg-gray-200" />
          </div>
        </div>
      </div>
    );
  }

  if (error || !session) {
    return (
      <div className="min-h-screen w-full">
        <div className="w-full px-3 py-5">
          <div className="flex items-center justify-between">
            <div className="flex items-center gap-2">
              <div className="h-[25px] w-[25px] rounded-md bg-gray-200" />
              <p className="text-sm text-gray-500">Error loading user</p>
            </div>
            <Button className="h-8 w-8 text-[#d8d8d8]" variant={"ghost"}>
              <MoreHorizontal />
            </Button>
          </div>
        </div>
      </div>
    );
  }

  return (
    <>
      <div className="flex min-h-screen w-full flex-col">
        {/* container */}
        <div className="flex w-full flex-1 flex-col px-3 py-5">
          {/* user settings */}
          <div className="flex items-center justify-between">
            <div className="flex items-center gap-2">
              <Pfp user={session.user} />
              <p className="text-sm">{session.user.name}</p>
            </div>
            <div>
              <DropdownMenu>
                <DropdownMenuTrigger asChild>
                  <Button className="h-8 w-8 text-[#d8d8d8]" variant={"ghost"}>
                    <MoreHorizontal />
                  </Button>
                </DropdownMenuTrigger>
                <DropdownMenuContent
                  className="w-56 border border-[#222] bg-[#171717]"
                  align="end"
                >
                  <DropdownMenuLabel className="font-normal">
                    <div className="flex flex-col space-y-1">
                      <div className="flex items-center gap-2">
                        <Avatar className="h-8 w-8 rounded-md">
                          <AvatarImage src={session.user.image || undefined} />
                          <AvatarFallback>
                            {session.user.name
                              .split(" ")
                              .map((n) => n[0])
                              .join("")
                              .toUpperCase()
                              .slice(0, 2)}
                          </AvatarFallback>
                        </Avatar>
                        <div className="flex flex-col space-y-1">
                          <p className="text-sm font-medium leading-none">
                            {session.user.name}
                          </p>
                          <p className="text-muted-foreground text-xs leading-none">
                            {session.user.email}
                          </p>
                        </div>
                      </div>
                    </div>
                  </DropdownMenuLabel>
                  <DropdownMenuSeparator />
                  <DropdownMenuGroup>
                    <DropdownMenuItem
                      className="cursor-pointer"
                      variant="default"
                      onClick={handleLogout}
                      disabled={isLoggingOut}
                    >
                      <LogOut className="mr-2 h-4 w-4" />
                      <span>
                        {isLoggingOut ? "Signing out..." : "Sign out"}
                      </span>
                    </DropdownMenuItem>
                  </DropdownMenuGroup>
                </DropdownMenuContent>
              </DropdownMenu>
            </div>
          </div>

          {/* App navigation */}

          <div className="mt-10 flex h-full flex-1 flex-col">
            {/* CTA Button */}
            <div>
<<<<<<< HEAD
              <button
                className="w-full cursor-pointer py-2 rounded-lg flex gap-2 items-center justify-center   bg-[#272727]  text-[#d8d8d8]"
                onClick={() => setShowCallModal(true)}
              >
=======
              <button className="flex w-full cursor-pointer items-center justify-center gap-2 rounded-lg bg-[#272727] py-2 text-[#d8d8d8]">
>>>>>>> 0d10d519
                <span className="text-sm text-[#fff]">Start Call</span>
              </button>
            </div>
            {/* App sections */}
            <div className="mt-10 flex flex-col gap-2">
              <NavItem
                icon={<IconPhone size={18} />}
                label="Calls"
                isActive={section === "calls"}
                onClick={() => onSectionChange("calls")}
              />
              {/* <NavItem
                icon={<IconCalendar size={18} />}
                label="Schedule"
                isActive={section === "schedule"}
                onClick={() => onSectionChange("schedule")}
              /> */}
              <NavItem
                icon={
                  <span className="flex h-[18px] w-[18px] items-center justify-center">
                    <Icons.teams className="h-[18px] w-[18px]" />
                  </span>
                }
                label="Teams"
                isActive={section === "teams"}
                onClick={() => onSectionChange("teams")}
              />
              <NavItem
                icon={<IconUsers size={18} />}
                label="Contacts"
                isActive={section === "contacts"}
                onClick={() => onSectionChange("contacts")}
              />
            </div>
          </div>
        </div>
        {/* Support Section - sticky bottom */}
        <div className="mt-auto w-full px-3 pb-5">
          <NavItem
            icon={
              <span className="flex h-[18px] w-[18px] items-center justify-center">
                <Icons.discord className="h-[18px] w-[18px]" />
              </span>
            }
            label="Join our discord"
            onClick={() => window.open("https://discord.com/invite/bre4echNxB")}
          />
        </div>
      </div>
      <CallModal open={showCallModal} onClose={() => setShowCallModal(false)} />
    </>
  );
}<|MERGE_RESOLUTION|>--- conflicted
+++ resolved
@@ -187,14 +187,8 @@
           <div className="mt-10 flex h-full flex-1 flex-col">
             {/* CTA Button */}
             <div>
-<<<<<<< HEAD
-              <button
-                className="w-full cursor-pointer py-2 rounded-lg flex gap-2 items-center justify-center   bg-[#272727]  text-[#d8d8d8]"
-                onClick={() => setShowCallModal(true)}
-              >
-=======
+
               <button className="flex w-full cursor-pointer items-center justify-center gap-2 rounded-lg bg-[#272727] py-2 text-[#d8d8d8]">
->>>>>>> 0d10d519
                 <span className="text-sm text-[#fff]">Start Call</span>
               </button>
             </div>
