--- conflicted
+++ resolved
@@ -22,12 +22,8 @@
 import { useState } from "react";
 import { Icons } from "@call/ui/components/icons";
 import type { NavItemProps, SideBarProps } from "@/lib/types";
-<<<<<<< HEAD
 import React from "react";
 import { SidebarMenu } from "@call/ui/components/sidebar";
-=======
-import CallModal from "./sections/callModal";
->>>>>>> 83a48127
 
 function Pfp({ user }: { user: { name: string; image?: string | null } }) {
   // Generate initials from user name
@@ -88,11 +84,7 @@
   const { session, isLoading, error } = useSession();
   const router = useRouter();
   const [isLoggingOut, setIsLoggingOut] = useState(false);
-<<<<<<< HEAD
   const [isCollapsed, setIsCollapsed] = useState(false);
-=======
-  const [showCallModal, setShowCallModal] = useState(false);
->>>>>>> 83a48127
 
   const handleLogout = async () => {
     try {
@@ -215,69 +207,12 @@
               onClick={() => setIsCollapsed((v: boolean) => !v)}
             />
           </div>
-<<<<<<< HEAD
         )}
         {/* If collapsed, show only the close icon */}
         {isCollapsed && (
           <Icons.sidebarClose
             className="h-[20px] w-[20px] cursor-pointer text-neutral-500"
             onClick={() => setIsCollapsed((v: boolean) => !v)}
-=======
-
-          {/* App navigation */}
-
-          <div className="mt-10 flex h-full flex-1 flex-col">
-            {/* CTA Button */}
-            <div>
-
-              <button className="flex w-full cursor-pointer items-center justify-center gap-2 rounded-lg bg-[#272727] py-2 text-[#d8d8d8]">
-                <span className="text-sm text-[#fff]">Start Call</span>
-              </button>
-            </div>
-            {/* App sections */}
-            <div className="mt-10 flex flex-col gap-2">
-              <NavItem
-                icon={<IconPhone size={18} />}
-                label="Calls"
-                isActive={section === "calls"}
-                onClick={() => onSectionChange("calls")}
-              />
-              {/* <NavItem
-                icon={<IconCalendar size={18} />}
-                label="Schedule"
-                isActive={section === "schedule"}
-                onClick={() => onSectionChange("schedule")}
-              /> */}
-              <NavItem
-                icon={
-                  <span className="flex h-[18px] w-[18px] items-center justify-center">
-                    <Icons.teams className="h-[18px] w-[18px]" />
-                  </span>
-                }
-                label="Teams"
-                isActive={section === "teams"}
-                onClick={() => onSectionChange("teams")}
-              />
-              <NavItem
-                icon={<IconUsers size={18} />}
-                label="Contacts"
-                isActive={section === "contacts"}
-                onClick={() => onSectionChange("contacts")}
-              />
-            </div>
-          </div>
-        </div>
-        {/* Support Section - sticky bottom */}
-        <div className="mt-auto w-full px-3 pb-5">
-          <NavItem
-            icon={
-              <span className="flex h-[18px] w-[18px] items-center justify-center">
-                <Icons.discord className="h-[18px] w-[18px]" />
-              </span>
-            }
-            label="Join our discord"
-            onClick={() => window.open("https://discord.com/invite/bre4echNxB")}
->>>>>>> 83a48127
           />
         )}
       </div>
@@ -341,11 +276,7 @@
           <Icons.settings className="h-[20px] w-[20px] text-neutral-500 active:animate-[spin-once_0.7s_ease-out_1]" />
         </div>
       </div>
-<<<<<<< HEAD
-    </div>
-=======
       <CallModal open={showCallModal} onClose={() => setShowCallModal(false)} />
     </>
->>>>>>> 83a48127
   );
 }