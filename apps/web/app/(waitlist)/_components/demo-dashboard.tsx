--- conflicted
+++ resolved
@@ -1,14 +1,3 @@
-<<<<<<< HEAD
-"use client"
-
-import React, { useEffect, useState } from "react";
-import Image from "next/image";
-import { SquareDot } from "@call/ui/components/square-dot";
-import { useTheme } from "next-themes";
-
-const DemoDashboard = () => {
-  const { theme } = useTheme();
-=======
 "use client";
 
 import dashboardDark from "@/public/dashboard-dark.png";
@@ -18,7 +7,6 @@
 import { useEffect, useState } from "react";
 
 const DemoDashboard = () => {
->>>>>>> 0d10d519
   const [mounted, setMounted] = useState(false);
 
   useEffect(() => {
@@ -27,32 +15,12 @@
 
   if (!mounted) {
     return (
-<<<<<<< HEAD
-      <div className="max-w-5xl w-full mx-auto px-6 flex items-center justify-center flex-col relative gap-6">
-        <div className="h-px w-full bg-border dark:bg-white/5 max-w-lg mx-auto flex items-center justify-center gap-2 relative">
-          <SquareDot />
-          <SquareDot position="bottomRight" />
-        </div>
-        <div className="relative w-full max-w-6xl">
-          <div className="relative overflow-hidden dark:border-white/10">
-            <Image
-              src="/dashboard-light.png"
-              alt="Dashboard preview"
-              width={1400}
-              height={900}
-              className="w-full h-auto object-cover"
-              priority
-            />
-          </div>
-        </div>
-=======
       <div className="relative mx-auto flex w-full max-w-5xl flex-col items-center justify-center gap-6 px-6">
         <div className="bg-border relative mx-auto flex h-px w-full max-w-lg items-center justify-center gap-2 dark:bg-white/5">
           <SquareDot />
           <SquareDot position="bottomRight" />
         </div>
         <DashboardImage />
->>>>>>> 0d10d519
       </div>
     );
   }
@@ -63,19 +31,6 @@
         <SquareDot />
         <SquareDot position="bottomRight" />
       </div>
-<<<<<<< HEAD
-      <div className="relative w-full max-w-6xl">
-        <div className="relative overflow-hidden dark:border-white/10">
-          <Image
-            src={theme === "dark" ? "/dashboard-dark.png" : "/dashboard-light.png"}
-            alt="Dashboard preview"
-            width={1400}
-            height={900}
-            className="w-full h-auto object-cover"
-            priority
-          />
-        </div>
-=======
       <DashboardImage />
     </div>
   );
@@ -103,7 +58,6 @@
           placeholder="blur"
           priority
         />
->>>>>>> 0d10d519
       </div>
     </div>
   );
