--- conflicted
+++ resolved
@@ -11,11 +11,9 @@
 import { useForm } from "react-hook-form";
 import { toast } from "sonner";
 import { z } from "zod";
-<<<<<<< HEAD
-=======
 import { confettiBurst } from "@call/ui/lib/confetti";
 
->>>>>>> a5c57be5
+
 const formSchema = z.object({
   email: z.string().email(),
 });
