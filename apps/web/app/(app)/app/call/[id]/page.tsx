"use client";
import { ChatSidebar } from "@/components/rooms/chat-sidebar";
import { ParticipantsSidebar } from "@/components/rooms/participants-sidebar";
import { useMediasoupClient } from "@/hooks/useMediasoupClient";
import { useSession } from "@/components/providers/session";
import { Button } from "@call/ui/components/button";
import {
  DropdownMenu,
  DropdownMenuContent,
  DropdownMenuItem,
  DropdownMenuTrigger,
} from "@call/ui/components/dropdown-menu";
import { cn } from "@call/ui/lib/utils";
import { MicOff } from "lucide-react";
import { useParams } from "next/navigation";
import { useCallback, useEffect, useRef, useState } from "react";
import {
  FiChevronDown,
  FiMessageCircle,
  FiMic,
  FiMicOff,
  FiMonitor,
  FiPhoneOff,
  FiUsers,
  FiVideo,
  FiVideoOff,
} from "react-icons/fi";

function generateUserId() {
  if (typeof window !== "undefined") {
    let id = localStorage.getItem("user-id");
    if (!id) {
      id = crypto.randomUUID();
      localStorage.setItem("user-id", id);
    }
    return id;
  }
  return "";
}

function generateDisplayName() {
  if (typeof window !== "undefined") {
    let name = localStorage.getItem("display-name");
    if (!name) {
      name = `User-${Math.random().toString(36).slice(2, 8)}`;
      localStorage.setItem("display-name", name);
    }
    return name;
  }
  return "Anonymous";
}

const MediaControls = ({
  localStream,
  joined,
  onHangup,
  isScreenSharing,
  onToggleScreenShare,
  onToggleCamera,
  onToggleMic,
  isMicOn,
  onToggleChat,
  onToggleParticipants,
  onDeviceChange,
  videoDevices,
  audioDevices,
  selectedVideo,
  selectedAudio,
}: {
  localStream: MediaStream | null;
  joined: boolean;
  onHangup: () => void;
  isScreenSharing: boolean;
  onToggleScreenShare: () => void;
  onToggleCamera: () => void;
  onToggleMic: () => void;
  isMicOn: boolean;
  onToggleChat: () => void;
  onToggleParticipants: () => void;
  onDeviceChange: (type: "video" | "audio", deviceId: string) => void;
  videoDevices: MediaDeviceInfo[];
  audioDevices: MediaDeviceInfo[];
  selectedVideo: string;
  selectedAudio: string;
}) => {
  const [isCameraOn, setIsCameraOn] = useState(true);
  const [showSettings, setShowSettings] = useState(false);

  // Update states when localStream changes
  useEffect(() => {
    if (localStream) {
      const videoTracks = localStream.getVideoTracks();

      if (videoTracks.length > 0 && videoTracks[0]) {
        setIsCameraOn(videoTracks[0].enabled);
      }
    }
  }, [localStream]);

  const handleToggleCamera = () => {
    onToggleCamera();
    setIsCameraOn((prev) => !prev);
  };

  const handleDeviceChange = (type: "video" | "audio", deviceId: string) => {
    onDeviceChange(type, deviceId);
    setShowSettings(false);
  };

  return (
    <>
      <div className="fixed bottom-4 left-1/2 z-50 flex -translate-x-1/2 gap-2 rounded-lg bg-black/80 p-3 backdrop-blur-sm">
        {/* Microphone Toggle */}
        <Button
          variant="ghost"
          size="icon"
          className={`relative h-12 w-12 rounded-full ${
            isMicOn
              ? "bg-gray-700 text-white hover:bg-gray-600"
              : "bg-red-600 text-white hover:bg-red-700"
          }`}
          onClick={onToggleMic}
        >
          {isMicOn ? <FiMic size={20} /> : <FiMicOff size={20} />}
        </Button>

        {/* Microphone Selector */}
        <DropdownMenu>
          <DropdownMenuTrigger asChild>
            <Button
              variant="ghost"
              size="icon"
              className="h-8 w-8 rounded-full bg-gray-700 text-white hover:bg-gray-600"
            >
              <FiChevronDown size={14} />
            </Button>
          </DropdownMenuTrigger>
          <DropdownMenuContent className="mb-2 w-56">
            <div className="px-2 py-1 text-xs font-semibold text-gray-600">
              Microphone
            </div>
            {audioDevices.map((device) => (
              <DropdownMenuItem
                key={device.deviceId}
                onClick={() => handleDeviceChange("audio", device.deviceId)}
                className={`cursor-pointer ${
                  selectedAudio === device.deviceId ? "bg-blue-50" : ""
                }`}
              >
                <div className="flex w-full items-center justify-between">
                  <span className="truncate">
                    {device.label ||
                      `Microphone (${device.deviceId.slice(0, 8)}...)`}
                  </span>
                  {selectedAudio === device.deviceId && (
                    <div className="ml-2 h-2 w-2 rounded-full bg-blue-600"></div>
                  )}
                </div>
              </DropdownMenuItem>
            ))}
          </DropdownMenuContent>
        </DropdownMenu>

        {/* Camera Toggle */}
        <Button
          variant="ghost"
          size="icon"
          className={`relative h-12 w-12 rounded-full ${
            isCameraOn
              ? "bg-gray-700 text-white hover:bg-gray-600"
              : "bg-red-600 text-white hover:bg-red-700"
          }`}
          onClick={handleToggleCamera}
        >
          {isCameraOn ? <FiVideo size={20} /> : <FiVideoOff size={20} />}
        </Button>

        {/* Camera Selector */}
        <DropdownMenu>
          <DropdownMenuTrigger asChild>
            <Button
              variant="ghost"
              size="icon"
              className="h-8 w-8 rounded-full bg-gray-700 text-white hover:bg-gray-600"
            >
              <FiChevronDown size={14} />
            </Button>
          </DropdownMenuTrigger>
          <DropdownMenuContent className="mb-2 w-56">
            <div className="px-2 py-1 text-xs font-semibold text-gray-600">
              Camera
            </div>
            {videoDevices.map((device) => (
              <DropdownMenuItem
                key={device.deviceId}
                onClick={() => handleDeviceChange("video", device.deviceId)}
                className={`cursor-pointer ${
                  selectedVideo === device.deviceId ? "bg-blue-50" : ""
                }`}
              >
                <div className="flex w-full items-center justify-between">
                  <span className="truncate">
                    {device.label ||
                      `Camera (${device.deviceId.slice(0, 8)}...)`}
                  </span>
                  {selectedVideo === device.deviceId && (
                    <div className="ml-2 h-2 w-2 rounded-full bg-blue-600"></div>
                  )}
                </div>
              </DropdownMenuItem>
            ))}
          </DropdownMenuContent>
        </DropdownMenu>

        {/* Screen Share */}
        <Button
          variant="ghost"
          size="icon"
          className={`h-12 w-12 rounded-full ${
            isScreenSharing
              ? "bg-green-600 text-white hover:bg-green-700"
              : "bg-gray-700 text-white hover:bg-gray-600"
          }`}
          onClick={onToggleScreenShare}
        >
          <FiMonitor size={20} />
        </Button>

        {/* Participants Button */}
        <Button
          variant="ghost"
          size="icon"
          className="relative h-12 w-12 rounded-full bg-gray-700 text-white hover:bg-gray-600"
          onClick={onToggleParticipants}
        >
          <FiUsers size={20} />
        </Button>

        {/* Chat Button */}
        <Button
          variant="ghost"
          size="icon"
          className="relative h-12 w-12 rounded-full bg-gray-700 text-white hover:bg-gray-600"
          onClick={onToggleChat}
        >
          <FiMessageCircle size={20} />
        </Button>

        {/* Hangup Button */}
        <Button
          variant="ghost"
          size="icon"
          className="relative h-12 w-12 rounded-full bg-red-600 text-white hover:bg-red-700"
          onClick={onHangup}
        >
          <FiPhoneOff size={20} />
        </Button>
      </div>
    </>
  );
};

interface RemoteStream {
  id: string;
  stream: MediaStream;
  peerId: string;
  userId?: string; // For backward compatibility
  kind: "audio" | "video";
  source: "mic" | "webcam" | "screen";
  displayName: string;
  producerId?: string;
}

const recordCallParticipation = async (callId: string) => {
  try {
    await fetch(
      `${process.env.NEXT_PUBLIC_BACKEND_URL}/api/calls/record-participation`,
      {
        method: "POST",
        headers: {
          "Content-Type": "application/json",
        },
        credentials: "include",
        body: JSON.stringify({ callId }),
      }
    );
  } catch (error) {
    console.error("Error recording call participation:", error);
  }
};

export default function CallPreviewPage() {
  const params = useParams();
  const { user } = useSession();
  const callId = params?.id as string;
  const userId = generateUserId();
  const displayName = user.name;
  const [videoDevices, setVideoDevices] = useState<MediaDeviceInfo[]>([]);
  const [audioDevices, setAudioDevices] = useState<MediaDeviceInfo[]>([]);
  const [selectedVideo, setSelectedVideo] = useState<string | undefined>();
  const [selectedAudio, setSelectedAudio] = useState<string | undefined>();
  const [previewStream, setPreviewStream] = useState<MediaStream | null>(null);
  const [joined, setJoined] = useState(false);
  const videoRef = useRef<HTMLVideoElement>(null);
  const [screenStream, setScreenStream] = useState<MediaStream | null>(null);
  const [isScreenSharing, setIsScreenSharing] = useState(false);
  const screenProducerRef = useRef<any>(null);
  const localAudioProducerId = useRef<string | null>(null);
  const [isLocalMicOn, setIsLocalMicOn] = useState(true);
  const [isChatOpen, setIsChatOpen] = useState(false);
  const [isParticipantsSidebarOpen, setIsParticipantsSidebarOpen] =
    useState(false);
  const [isCreator, setIsCreator] = useState(false);
  const [hasAccess, setHasAccess] = useState(false);
  const [isRequestingAccess, setIsRequestingAccess] = useState(false);
  const [creatorInfo, setCreatorInfo] = useState<{
    creatorId: string;
    creatorName: string;
    creatorEmail: string;
  } | null>(null);

  // Fetch creator info
  useEffect(() => {
    const fetchCreatorInfo = async () => {
      try {
        const response = await fetch(
          `${process.env.NEXT_PUBLIC_BACKEND_URL}/api/calls/${callId}/creator`,
          {
            credentials: "include",
          }
        );

        if (response.ok) {
          const data = await response.json();
          setCreatorInfo(data.creator);
        }
      } catch (error) {
        console.error("Error fetching creator info:", error);
      }
    };

    fetchCreatorInfo();
  }, [callId]);

  // Check access status periodically when not joined
  useEffect(() => {
<<<<<<< HEAD
<<<<<<< Updated upstream
    if (joined || !session?.user?.id) return;
=======
    if (joined || !user.id) return;
>>>>>>> Stashed changes
=======
    if (joined || user.id) return;
>>>>>>> f6029348

    const checkAccess = async () => {
      try {
        const response = await fetch(
          `${process.env.NEXT_PUBLIC_BACKEND_URL}/api/calls/${callId}/check-access`,
          {
            credentials: "include",
          }
        );

        if (response.ok) {
          const data = await response.json();
          setHasAccess(data.hasAccess);
          setIsCreator(data.isCreator);
        }
      } catch (error) {
        console.error("Error checking call access:", error);
      }
    };

    checkAccess();
    const interval = setInterval(checkAccess, 3000); // Check every 3 seconds
    return () => clearInterval(interval);
  }, [callId, user.id, joined]);

  // Request access to join the call
  const handleRequestAccess = async () => {
    if (!callId || !user.id) {
      alert("You must be logged in to request access");
      return;
    }

    setIsRequestingAccess(true);
    try {
      const response = await fetch(
        `${process.env.NEXT_PUBLIC_BACKEND_URL}/api/calls/${callId}/request-join`,
        {
          method: "POST",
          headers: {
            "Content-Type": "application/json",
          },
          credentials: "include",
        }
      );

      if (response.ok) {
        alert("Request sent! Please wait for the host to approve.");
      } else {
        const data = await response.json();
        alert(data.error || "Failed to send request");
      }
    } catch (error) {
      console.error("Error requesting access:", error);
      alert("Failed to send request");
    } finally {
      setIsRequestingAccess(false);
    }
  };

  // Mediasoup hooks with cleanupAll
  const {
    joinRoom,
    loadDevice,
    createSendTransport,
    createRecvTransport,
    produce,
    consume,
    localStream,
    remoteStreams: hookRemoteStreams,
    peers,
    connected,
    socket,
    device,
    setProducerMuted,
    // Remove activeSpeakerId from destructuring
    setLocalStream,
  } = useMediasoupClient();

  // Local state for remote consumers
  const [remoteAudios, setRemoteAudios] = useState<
    { id: string; stream: MediaStream; peerId?: string; displayName?: string }[]
  >([]);
  const [recvTransportReady, setRecvTransportReady] = useState(false);
  const consumedProducers = useRef<Set<string>>(new Set());
  const [producers, setProducers] = useState<any[]>([]);
  const [myProducerIds, setMyProducerIds] = useState<string[]>([]);

  // Get available devices
  useEffect(() => {
    navigator.mediaDevices.enumerateDevices().then((devices) => {
      setVideoDevices(devices.filter((d) => d.kind === "videoinput"));
      setAudioDevices(devices.filter((d) => d.kind === "audioinput"));
    });
  }, []);

  // Get stream with the selected devices for preview
  useEffect(() => {
    let active = true;
    const getStream = async () => {
      // Don't create preview stream if already joined
      if (joined) return;

      try {
        const constraints: MediaStreamConstraints = {
          video: selectedVideo ? { deviceId: { exact: selectedVideo } } : true,
          audio: selectedAudio ? { deviceId: { exact: selectedAudio } } : true,
        };
        const s = await navigator.mediaDevices.getUserMedia(constraints);
        if (active) setPreviewStream(s);
      } catch (err) {
        console.error("Error getting preview stream:", err);
        if (active) setPreviewStream(null);
      }
    };
    getStream();
    return () => {
      active = false;
      // Don't stop preview stream here - let it be cleaned up properly
    };
    // eslint-disable-next-line react-hooks/exhaustive-deps
  }, [selectedVideo, selectedAudio, joined]);

  // Assign stream to the preview video
  useEffect(() => {
    if (videoRef.current && previewStream) {
      videoRef.current.srcObject = previewStream;
    }
  }, [previewStream]);

  // Logic to join the call
  const handleJoin = async () => {
    if (!callId || !connected) {
      alert("Not connected to server");
      return;
    }

    try {
      console.log("[Call] Starting join process...");

      // 1. Join the room in the backend
      const joinRes = await joinRoom(callId);
      console.log("[Call] Join response:", joinRes);

      // 2. Get the RTP capabilities of the remote router
      const rtpCapabilities = joinRes.rtpCapabilities;
      if (!rtpCapabilities) {
        alert("No RTP capabilities received from the router");
        return;
      }
      setProducers(joinRes.producers || []);
      console.log("[Call] Joined room with producers:", joinRes.producers);
      console.log("[Call] Peers in room:", joinRes.peers);

      // 3. Load the mediasoup device
      await loadDevice(rtpCapabilities);

      // 4. Create send and receive transports
      await createSendTransport();
      await createRecvTransport();
      setRecvTransportReady(true);

      // 5. Get a fresh stream for the call - this ensures we have clean active tracks
      let stream: MediaStream;
      try {
        // Stop preview stream first to free up the camera
        if (previewStream) {
          console.log(
            "[Call] Stopping preview stream before getting call stream"
          );
          previewStream.getTracks().forEach((track) => track.stop());
          setPreviewStream(null);
        }

        // Always get a fresh stream for the call with simple constraints
        const constraints: MediaStreamConstraints = {
          video: selectedVideo ? { deviceId: { exact: selectedVideo } } : true,
          audio: selectedAudio
            ? { deviceId: { exact: selectedAudio } }
            : { echoCancellation: true, noiseSuppression: true },
        };

        console.log(
          "[Call] Getting fresh media stream with constraints:",
          constraints
        );
        stream = await navigator.mediaDevices.getUserMedia(constraints);

        if (!stream || !stream.getTracks().length) {
          alert(
            "No audio/video tracks detected. Check permissions and devices."
          );
          console.error("Empty local stream:", stream);
          return;
        }

        console.log(
          "[Call] Got stream with tracks:",
          stream.getTracks().map((t) => ({
            kind: t.kind,
            enabled: t.enabled,
            readyState: t.readyState,
            id: t.id,
          }))
        );

        // Ensure all tracks are enabled
        stream.getTracks().forEach((track) => {
          track.enabled = true;
          console.log(`[Call] Enabled ${track.kind} track:`, track.id);
        });
      } catch (err) {
        alert("Error accessing camera/microphone. Check permissions.");
        console.error("Error getUserMedia:", err);
        return;
      }

      // 6. Produce the local stream and save the IDs - let the produce function auto-detect sources
      console.log("[Call] Starting production...");
      const myProducers = await produce(stream);
      console.log("[Call] Production result:", myProducers);

      if (!myProducers || !myProducers.length) {
        alert("Could not produce audio/video. Check console for more details.");
        console.error("Empty producers:", myProducers);
        return;
      }

      const audioProducer = myProducers.find((p) => p.track?.kind === "audio");
      if (audioProducer) {
        localAudioProducerId.current = audioProducer.id;
      }

      setMyProducerIds(myProducers.map((p: any) => p.id));
      setJoined(true);
      console.log(
        "[Call] Successfully joined with producers:",
        myProducers.map((p) => p.id)
      );

      // Record participation after successfully joining
      await recordCallParticipation(callId);
    } catch (error) {
      console.error("Error joining call:", error);
      const errorMessage =
        error instanceof Error ? error.message : "Unknown error";
      alert(`Failed to join call: ${errorMessage}`);
    }
  };

  const toggleCamera = () => {
    if (localStream) {
      const videoTrack = localStream.getVideoTracks()[0];
      if (videoTrack) {
        videoTrack.enabled = !videoTrack.enabled;
      }
    }
  };

  const toggleMic = () => {
    if (localStream && localAudioProducerId.current) {
      const audioTrack = localStream.getAudioTracks()[0];
      if (audioTrack) {
        audioTrack.enabled = !audioTrack.enabled;
        setProducerMuted(localAudioProducerId.current, !audioTrack.enabled);
        setIsLocalMicOn(audioTrack.enabled);
      }
    }
  };

  // Function to switch devices during the call
  const handleDeviceChange = useCallback(
    async (type: "video" | "audio", deviceId: string) => {
      if (!joined || !localStream) {
        console.warn(
          "[Call] Cannot change device - not joined or no local stream"
        );
        return;
      }

      try {
        console.log(`[Call] Switching ${type} device to:`, deviceId);

        // Create new constraints for the device
        const constraints: MediaStreamConstraints = {};

        if (type === "video") {
          constraints.video = deviceId
            ? { deviceId: { exact: deviceId } }
            : true;
          constraints.audio = false; // Only get video for this change
          setSelectedVideo(deviceId);
        } else if (type === "audio") {
          constraints.audio = deviceId
            ? {
                deviceId: { exact: deviceId },
                echoCancellation: true,
                noiseSuppression: true,
              }
            : true;
          constraints.video = false; // Only get audio for this change
          setSelectedAudio(deviceId);
        }

        // Get new stream with the selected device
        const newStream =
          await navigator.mediaDevices.getUserMedia(constraints);

        if (!newStream || !newStream.getTracks().length) {
          throw new Error(`No ${type} tracks in new stream`);
        }

        const newTrack = newStream.getTracks()[0];
        if (!newTrack) {
          throw new Error(`No ${type} track found`);
        }

        // Find the old track in the current stream
        const oldTracks =
          type === "video"
            ? localStream.getVideoTracks()
            : localStream.getAudioTracks();

        if (oldTracks.length > 0) {
          const oldTrack = oldTracks[0];

          if (oldTrack) {
            // Replace the track in the local stream
            localStream.removeTrack(oldTrack);
            localStream.addTrack(newTrack);

            // Stop the old track
            oldTrack.stop();

            // Update producer track if device is loaded
            if (device && device.loaded) {
              console.log(
                `[Call] Device is loaded, attempting to replace ${type} track`
              );

              // For mediasoup, we need to close the old producer and create a new one
              // This is a simplified approach - in a real implementation you might want to
              // use the producer.replaceTrack method if available
              console.log(
                `[Call] Successfully replaced ${type} track in stream`
              );
            }

            console.log(`[Call] Successfully switched ${type} device`);
          }
        } else {
          // No existing track, just add the new one
          localStream.addTrack(newTrack);
          console.log(`[Call] Added new ${type} track to stream`);
        }

        // Update the local stream state
        setLocalStream(localStream);

        // Update video reference for preview
        if (type === "video" && videoRef.current) {
          videoRef.current.srcObject = localStream;
        }
      } catch (error) {
        console.error(`[Call] Error switching ${type} device:`, error);
        alert(`Failed to switch ${type} device. Please try again.`);
      }
    },
    [joined, localStream, device, setLocalStream, videoRef]
  );

  // Handle screen sharing
  const handleToggleScreenShare = async () => {
    try {
      if (screenStream) {
        // First, close screen share producer if exists
        if (
          screenProducerRef.current &&
          socket?.readyState === WebSocket.OPEN
        ) {
          const producerId = screenProducerRef.current.id;
          socket.send(
            JSON.stringify({
              type: "closeProducer",
              producerId: producerId,
              reqId: crypto.randomUUID(),
            })
          );
          // Remove from myProducerIds
          setMyProducerIds((prev) => prev.filter((id) => id !== producerId));
          screenProducerRef.current = null;
        }

        // Then stop screen sharing tracks
        const stream: MediaStream = screenStream;
        stream.getTracks().forEach((track: MediaStreamTrack) => {
          track.stop();
          track.enabled = false;
        });
        setScreenStream(null);
        setIsScreenSharing(false);
      } else {
        // Start screen sharing
        const stream = await navigator.mediaDevices.getDisplayMedia({
          video: true,
          audio: false,
        });

        // Handle when user stops sharing via browser UI
        const videoTrack = stream.getVideoTracks()[0];
        if (videoTrack) {
          videoTrack.onended = () => {
            const currentStream = screenStream;
            if (currentStream) {
              // First, close screen share producer if exists
              if (
                screenProducerRef.current &&
                socket?.readyState === WebSocket.OPEN
              ) {
                const producerId = screenProducerRef.current.id;
                socket.send(
                  JSON.stringify({
                    type: "closeProducer",
                    producerId: producerId,
                    reqId: crypto.randomUUID(),
                  })
                );
                // Remove from myProducerIds
                setMyProducerIds((prev) =>
                  prev.filter((id) => id !== producerId)
                );
                screenProducerRef.current = null;
              }

              // Then stop screen sharing tracks
              const stream: MediaStream = currentStream;
              stream.getTracks().forEach((track: MediaStreamTrack) => {
                track.stop();
                track.enabled = false;
              });
              setScreenStream(null);
              setIsScreenSharing(false);
            }
          };
        }

        // Set screen stream first
        setScreenStream(stream);
        setIsScreenSharing(true);

        // Then produce screen sharing stream
        if (joined && socket?.readyState === WebSocket.OPEN) {
          try {
            const producers = await produce(stream, { source: "screen" });
            const firstProducer = producers?.[0];
            if (
              producers &&
              producers.length > 0 &&
              firstProducer &&
              "id" in firstProducer
            ) {
              screenProducerRef.current = firstProducer;
              setMyProducerIds((prev) => [...prev, firstProducer.id]);
            }
          } catch (error) {
            console.error("Error producing screen share:", error);
            // Cleanup if production fails
            stream.getTracks().forEach((track) => track.stop());
            setScreenStream(null);
            setIsScreenSharing(false);
          }
        }
      }
    } catch (err) {
      console.error("Error toggling screen share:", err);
      setIsScreenSharing(false);
      setScreenStream(null);
    }
  };

  // Consume existing producers
  useEffect(() => {
    if (!joined || !producers.length || !device || !recvTransportReady) return;

    console.log("[Call] Processing existing producers:", producers);
    console.log("[Call] Current userId:", userId);

    producers.forEach((producer) => {
      console.log(
        `[Call] Checking producer ${producer.id} from peer ${producer.peerId}`
      );

      if (
        !consumedProducers.current.has(producer.id) &&
        producer.peerId !== userId
      ) {
        console.log(`[Call] Consuming existing producer: ${producer.id}`);
        consumedProducers.current.add(producer.id);
        consume(producer.id, device.rtpCapabilities, undefined, producer.muted);
      } else {
        console.log(
          `[Call] Skipping producer ${producer.id}: already consumed or own producer`
        );
      }
    });
  }, [joined, producers, device, recvTransportReady, consume, userId]);

  // Listen for new producers in real-time
  useEffect(() => {
    if (!joined || !socket || !device || !recvTransportReady) return;

    const handleMessage = (event: MessageEvent) => {
      try {
        const data = JSON.parse(event.data);

        // Handle new producers
        if (data.type === "newProducer" && data.id) {
          console.log("[Call] New producer message:", data);

          if (data.peerId === userId) {
            console.log("[Call] Ignoring own producer");
            return;
          }

          if (!consumedProducers.current.has(data.id)) {
            console.log(
              `[Call] Consuming new producer: ${data.id} from peer: ${data.peerId}`
            );
            consumedProducers.current.add(data.id);
            consume(data.id, device.rtpCapabilities, undefined, data.muted);
          } else {
            console.log(`[Call] Producer ${data.id} already consumed`);
          }
        }

        // Handle producer closed
        if (data.type === "producerClosed") {
          console.log("[Call] Producer closed:", data);
          const producerId = data.producerId;

          setRemoteAudios((prev) => {
            const remainingAudios = prev.filter(
              (audio) => audio.id !== producerId
            );
            // Stop tracks for removed audio stream
            prev.forEach((audio) => {
              if (audio.id === producerId) {
                audio.stream.getTracks().forEach((track) => track.stop());
              }
            });
            return remainingAudios;
          });

          // Remove from consumed producers
          consumedProducers.current.delete(producerId);
        }
      } catch (err) {
        console.error("[WebSocket] Error processing message:", err);
      }
    };

    socket.addEventListener("message", handleMessage);
    return () => {
      socket.removeEventListener("message", handleMessage);
    };
  }, [joined, socket, device, recvTransportReady, consume, userId]);

  // Handle remote audio streams from hook
  useEffect(() => {
    console.log("[Call] Hook remote streams updated:", hookRemoteStreams);

    // Extract audio streams and add them to remoteAudios - check for both 'mic' and 'webcam' sources
    const audioStreams = hookRemoteStreams.filter(
      (stream) =>
        stream.kind === "audio" &&
        (stream.source === "mic" || stream.source === "webcam")
    );

    console.log("[Call] Found audio streams:", audioStreams);

    setRemoteAudios((prev) => {
      // Create new audio array from hook streams
      const newAudios = audioStreams.map((stream) => ({
        id: stream.producerId,
        stream: stream.stream,
        peerId: stream.peerId,
        displayName: stream.displayName,
      }));

      console.log("[Call] Setting remote audios:", newAudios);
      return newAudios;
    });
  }, [hookRemoteStreams]);

  // Handle leaving the call
  const handleHangup = useCallback(async () => {
    try {
      // Record that the user is leaving the call

      await fetch(
        `${process.env.NEXT_PUBLIC_BACKEND_URL}/api/calls/record-leave`,
        {
          method: "POST",
          headers: {
            "Content-Type": "application/json",
          },
          credentials: "include",
          body: JSON.stringify({ callId }),
        }
      );
    } catch (error) {
      console.error("Failed to record call leave:", error);
      // Continue with hangup even if recording fails
    }

    // Stop screen sharing if active
    if (screenStream) {
      screenStream.getTracks().forEach((track) => {
        track.stop();
        track.enabled = false;
      });
      setScreenStream(null);
      setIsScreenSharing(false);
    }

    // Close screen share producer if exists
    if (screenProducerRef.current && socket?.readyState === WebSocket.OPEN) {
      socket.send(
        JSON.stringify({
          type: "closeProducer",
          producerId: screenProducerRef.current.id,
        })
      );
      screenProducerRef.current = null;
    }

    // Clear all remote audios
    setRemoteAudios((prev) => {
      prev.forEach((audio) => {
        if (audio.stream) {
          audio.stream.getTracks().forEach((track) => {
            track.stop();
            track.enabled = false;
          });
        }
      });
      return [];
    });

    // Clear consumed producers set
    consumedProducers.current.clear();

    // Reset producer IDs
    setMyProducerIds([]);

    // Reset join state
    setJoined(false);

    // Navigate back to calls page
    window.location.href = "/app/call";
  }, [screenStream, socket, callId, userId]);

  // Cleanup when component unmounts or user navigates away
  useEffect(() => {
    const cleanup = async () => {
      console.log("[Call] Cleaning up component...");

      // Record that the user is leaving the call if they were joined
      if (joined) {
        try {
          await fetch(
            `${process.env.NEXT_PUBLIC_BACKEND_URL}/api/calls/record-leave`,
            {
              method: "POST",
              headers: {
                "Content-Type": "application/json",
              },
              credentials: "include",
              body: JSON.stringify({ callId }),
            }
          );
        } catch (error) {
          console.error("Failed to record call leave on cleanup:", error);
        }
      }

      // Stop preview stream
      if (previewStream) {
        previewStream.getTracks().forEach((track) => track.stop());
      }

      // Stop screen sharing if active
      if (screenStream) {
        screenStream.getTracks().forEach((track) => track.stop());
      }

      // Clear all states
      setRemoteAudios([]);
      consumedProducers.current.clear();
      setMyProducerIds([]);
    };

    // Add beforeunload listener for page refresh/close
    const handleBeforeUnload = () => {
      // For synchronous operation during page unload
      if (joined) {
        navigator.sendBeacon(
          `${process.env.NEXT_PUBLIC_BACKEND_URL}/api/calls/record-leave`,
          JSON.stringify({ callId })
        );
      }
      cleanup();
    };

    window.addEventListener("beforeunload", handleBeforeUnload);

    // Cleanup function for component unmount
    return () => {
      window.removeEventListener("beforeunload", handleBeforeUnload);
      cleanup();
    };
  }, [previewStream, screenStream, joined, callId]);

  // Handle screen sharing cleanup
  useEffect(() => {
    if (screenStream) {
      const stream: MediaStream = screenStream;
      const handleStreamEnded = () => {
        // First, close screen share producer if exists
        if (
          screenProducerRef.current &&
          socket?.readyState === WebSocket.OPEN
        ) {
          const producerId = screenProducerRef.current.id;
          socket.send(
            JSON.stringify({
              type: "closeProducer",
              producerId: producerId,
              reqId: crypto.randomUUID(),
            })
          );
          // Remove from myProducerIds
          setMyProducerIds((prev) => prev.filter((id) => id !== producerId));
          screenProducerRef.current = null;
        }

        // Then stop screen sharing tracks
        stream.getTracks().forEach((track) => {
          track.stop();
          track.enabled = false;
        });
        setScreenStream(null);
        setIsScreenSharing(false);
      };

      const videoTracks = stream.getVideoTracks();
      videoTracks.forEach((track) => {
        track.onended = handleStreamEnded;
      });

      return () => {
        videoTracks.forEach((track) => {
          track.onended = null;
        });
      };
    }
  }, [screenStream, socket]);

  // Add comprehensive stream diagnostics
  useEffect(() => {
    console.log("=== STREAM DIAGNOSTICS ===");
    console.log("[Call] Local stream:", localStream);
    if (localStream) {
      console.log("[Call] Local stream active:", localStream.active);
      console.log(
        "[Call] Local stream tracks:",
        localStream.getTracks().map((t) => ({
          kind: t.kind,
          enabled: t.enabled,
          readyState: t.readyState,
          muted: t.muted,
          id: t.id,
        }))
      );
    }
    console.log("[Call] Hook remote streams count:", hookRemoteStreams.length);
    hookRemoteStreams.forEach((stream, index) => {
      console.log(`[Call] Remote stream ${index}:`, {
        producerId: stream.producerId,
        peerId: stream.peerId,
        kind: stream.kind,
        source: stream.source,
        displayName: stream.displayName,
        streamActive: stream.stream.active,
        tracks: stream.stream.getTracks().map((t) => ({
          kind: t.kind,
          enabled: t.enabled,
          readyState: t.readyState,
          muted: t.muted,
        })),
      });
    });
    console.log("[Call] Current userId:", userId);
    console.log("[Call] Peers:", peers);
    console.log("=========================");
  }, [localStream, hookRemoteStreams, userId, peers]);

  // Filter remote streams by type from the hook
  console.log("[Call] All remote streams:", hookRemoteStreams);

  const remoteVideoStreams = hookRemoteStreams.filter((stream) => {
    console.log("[Call] Checking video stream:", {
      producerId: stream.producerId,
      peerId: stream.peerId,
      kind: stream.kind,
      source: stream.source,
      streamValid: !!stream?.stream,
    });

    // Check if stream is valid
    if (!stream?.stream) {
      console.log("[Call] Stream is invalid");
      return false;
    }

    // Get video tracks
    const videoTracks = stream.stream.getVideoTracks();
    if (!videoTracks.length) {
      console.log("[Call] No video tracks for", stream.producerId);
      return false;
    }

    // Check if any track is valid
    const hasValidTrack = videoTracks.some(
      (track) => track.readyState === "live" && track.enabled
    );

    const isVideoKind = stream.kind === "video";
    const isVideoSource = stream.source === "webcam";
    const isNotScreenShare = stream.source !== "screen"; // Add this check

    console.log("[Call] Video stream analysis:", {
      producerId: stream.producerId,
      kind: stream.kind,
      source: stream.source,
      isVideoKind,
      isVideoSource,
      isNotScreenShare,
      hasValidTrack,
      videoTracksCount: videoTracks.length,
      trackStates: videoTracks.map((t) => ({
        readyState: t.readyState,
        enabled: t.enabled,
      })),
    });

    const isValidVideoStream =
      isVideoSource && isVideoKind && hasValidTrack && isNotScreenShare;

    console.log("[Call] Video stream valid:", isValidVideoStream);
    return isValidVideoStream;
  });

  const remoteScreenStreams = hookRemoteStreams.filter((stream) => {
    // Check if stream is valid
    if (!stream?.stream) return false;

    // Get video tracks
    const videoTracks = stream.stream.getVideoTracks();
    if (!videoTracks.length) return false;

    // Check if any track is valid
    const hasValidTrack = videoTracks.some(
      (track) => track.readyState === "live" && track.enabled
    );

    const isValidScreenStream =
      stream.source === "screen" && stream.kind === "video" && hasValidTrack;

    console.log("[Call] Screen stream valid:", {
      producerId: stream.producerId,
      isValidScreenStream,
      source: stream.source,
      kind: stream.kind,
      hasValidTrack,
      peerId: stream.peerId,
    });

    return isValidScreenStream;
  });

  const peerAudioStatus = hookRemoteStreams.reduce(
    (acc, stream) => {
      if (stream.kind === "audio") {
        acc[stream.peerId] = { muted: stream.muted };
      }
      return acc;
    },
    {} as Record<string, { muted: boolean }>
  );

  console.log("[Call] Filtered video streams:", remoteVideoStreams);
  console.log("[Call] Filtered screen streams:", remoteScreenStreams);
  console.log("[Call] Remote audios:", remoteAudios);

  return (
    <div className="flex min-h-[70vh] flex-col items-center justify-center gap-6">
      {!joined ? (
        <>
          <div className="flex w-full max-w-xs flex-col gap-4">
            <label className="font-semibold">Camera</label>
            <select
              value={selectedVideo}
              onChange={(e) => setSelectedVideo(e.target.value)}
              className="rounded-md border p-2"
            >
              {videoDevices.map((device) => (
                <option key={device.deviceId} value={device.deviceId}>
                  {device.label || `Camera ${device.deviceId}`}
                </option>
              ))}
            </select>

            <label className="font-semibold">Microphone</label>
            <select
              value={selectedAudio}
              onChange={(e) => setSelectedAudio(e.target.value)}
              className="rounded-md border p-2"
            >
              {audioDevices.map((device) => (
                <option key={device.deviceId} value={device.deviceId}>
                  {device.label || `Microphone ${device.deviceId}`}
                </option>
              ))}
            </select>

            <video
              ref={videoRef}
              autoPlay
              playsInline
              muted
              className="aspect-video w-full rounded-lg bg-black"
            />

            {(isCreator || hasAccess) ? (
              <Button onClick={handleJoin} disabled={!connected}>
                Join Call
              </Button>
            ) : (
              <Button
                onClick={handleRequestAccess}
                disabled={!connected || isRequestingAccess}
                variant="secondary"
              >
                {isRequestingAccess ? "Sending Request..." : "Request Access"}
              </Button>
            )}
          </div>
        </>
      ) : (
        <>
          <div className="relative flex flex-wrap items-start justify-center gap-4">
            {/* Local camera */}
            {localStream && (
              <div className="relative">
                <video
                  autoPlay
                  playsInline
                  muted
                  className="h-[240px] w-[320px] rounded-lg bg-black shadow-lg"
                  ref={(el) => {
                    if (el && localStream) {
                      el.srcObject = localStream;
                    }
                  }}
                />
                <span className="absolute bottom-2 left-2 rounded bg-black/70 px-2 py-1 text-xs text-white">
                  You
                </span>
              </div>
            )}

            {/* Local screen share */}
            {screenStream &&
              screenStream.getVideoTracks().length > 0 &&
              screenStream
                .getVideoTracks()
                .some(
                  (track) => track.readyState === "live" && track.enabled
                ) && (
                <div className="relative">
                  <video
                    autoPlay
                    playsInline
                    muted
                    className="h-[240px] w-[320px] rounded-lg bg-black shadow-lg"
                    ref={(el) => {
                      if (el && screenStream) {
                        el.srcObject = screenStream;
                        el.onloadedmetadata = () => {
                          el.play().catch((e) =>
                            console.warn("Error forcing play:", e)
                          );
                        };
                      }
                    }}
                  />
                  <span className="absolute bottom-2 left-2 rounded bg-black/70 px-2 py-1 text-xs text-white">
                    Your screen
                  </span>
                </div>
              )}

            {/* Remote cameras */}
            {remoteVideoStreams.map(
              ({
                stream,
                peerId,
                displayName: peerDisplayName,
                producerId,
              }) => {
                console.log(
                  `[Call] Rendering remote video for ${peerDisplayName}:`,
                  {
                    streamId: stream.id,
                    active: stream.active,
                    videoTracks: stream.getVideoTracks().map((t) => ({
                      id: t.id,
                      kind: t.kind,
                      enabled: t.enabled,
                      readyState: t.readyState,
                      muted: t.muted,
                    })),
                  }
                );

                return (
                  <div className="relative" key={producerId || peerId}>
                    <video
                      autoPlay
                      playsInline
                      className={cn(
                        "h-[240px] w-[320px] rounded-lg bg-black shadow-lg"
                      )}
                      ref={(el) => {
                        if (el && stream) {
                          console.log(
                            `[Call] Setting remote video element for ${peerDisplayName}`
                          );
                          el.srcObject = stream;
                          el.onloadedmetadata = () => {
                            console.log(
                              `[Call] Remote video metadata loaded for ${peerDisplayName}`
                            );
                            el.play().catch((e) =>
                              console.warn(
                                `Error playing remote video for ${peerDisplayName}:`,
                                e
                              )
                            );
                          };
                          el.oncanplay = () => {
                            console.log(
                              `[Call] Remote video can play for ${peerDisplayName}`
                            );
                          };
                          el.onerror = (e) => {
                            console.error(
                              `[Call] Remote video error for ${peerDisplayName}:`,
                              e
                            );
                          };
                        }
                      }}
                    />
                    <div className="absolute bottom-2 left-2 rounded bg-black/70 px-2 py-1 text-white">
                      <div className="flex items-center gap-2">
                        <span className="text-xs">
                          {peerDisplayName || "User"}
                        </span>
                        {peerAudioStatus[peerId]?.muted && <MicOff size={12} />}
                      </div>
                    </div>
                  </div>
                );
              }
            )}

            {/* Remote screens */}
            {remoteScreenStreams.map(
              ({
                stream,
                peerId,
                displayName: peerDisplayName,
                producerId,
              }) => {
                if (
                  !stream
                    ?.getVideoTracks()
                    .some(
                      (track) => track.readyState === "live" && track.enabled
                    )
                ) {
                  return null;
                }

                return (
                  <div className="relative" key={producerId || peerId}>
                    <video
                      autoPlay
                      playsInline
                      className="h-[240px] w-[320px] rounded-lg bg-black shadow-lg"
                      ref={(el) => {
                        if (el) {
                          console.log(
                            `[Call] Setting screen share stream for ${peerDisplayName}:`,
                            stream
                          );
                          el.srcObject = stream;
                          el.onloadedmetadata = () => {
                            console.log(
                              `[Call] Screen share metadata loaded for ${peerDisplayName}`
                            );
                            el.play().catch((e) =>
                              console.warn(
                                `Error playing screen share for ${peerDisplayName}:`,
                                e
                              )
                            );
                          };
                        }
                      }}
                    />
                    <span className="absolute bottom-2 left-2 rounded bg-black/70 px-2 py-1 text-xs text-white">
                      {`${peerDisplayName || "User"}'s screen`}
                    </span>
                  </div>
                );
              }
            )}

            {/* Remote audios */}
            {remoteAudios.map(({ stream, id, peerId, displayName }) => (
              <audio
                key={id}
                autoPlay
                playsInline
                ref={(el) => {
                  if (el) {
                    console.log(
                      `[Call] Setting audio stream for ${displayName || peerId}:`,
                      stream
                    );
                    el.srcObject = stream;
                    el.onloadedmetadata = () => {
                      console.log(
                        `[Call] Audio metadata loaded for ${displayName || peerId}`
                      );
                      el.play().catch((e) =>
                        console.warn(
                          `Error playing audio for ${displayName || peerId}:`,
                          e
                        )
                      );
                    };
                  }
                }}
              />
            ))}
          </div>
          <MediaControls
            localStream={localStream}
            joined={joined}
            onHangup={handleHangup}
            isScreenSharing={isScreenSharing}
            onToggleScreenShare={handleToggleScreenShare}
            onToggleCamera={toggleCamera}
            onToggleMic={toggleMic}
            isMicOn={isLocalMicOn}
            onToggleChat={() => setIsChatOpen(!isChatOpen)}
            onToggleParticipants={() =>
              setIsParticipantsSidebarOpen(!isParticipantsSidebarOpen)
            }
            onDeviceChange={handleDeviceChange}
            videoDevices={videoDevices}
            audioDevices={audioDevices}
            selectedVideo={selectedVideo || ""}
            selectedAudio={selectedAudio || ""}
          />

          <ChatSidebar
            open={isChatOpen}
            onOpenChange={setIsChatOpen}
            socket={socket}
            userId={userId}
            displayName={displayName}
          />

          <ParticipantsSidebar
            open={isParticipantsSidebarOpen}
            onOpenChange={setIsParticipantsSidebarOpen}
            callId={callId}
            isCreator={isCreator}
            participants={[
              // Add creator if we have their info
              ...(creatorInfo
                ? [
                    {
                      id: creatorInfo.creatorId,
                      displayName:
                        creatorInfo.creatorName || creatorInfo.creatorEmail,
                      isCreator: true,
                      isMicOn:
                        creatorInfo.creatorId === userId
                          ? isLocalMicOn
                          : !peerAudioStatus[creatorInfo.creatorId]?.muted,
                      isCameraOn: (() => {
                        const isLocalCreator = creatorInfo.creatorId === userId;

                        // Si es el creador local
                        if (isLocalCreator) {
                          return (
                            localStream
                              ?.getVideoTracks()
                              .some((track) => track.enabled) ?? false
                          );
                        }

                        // Si es el creador remoto, buscar en los streams remotos
                        const remoteStreams = hookRemoteStreams.filter(
                          (stream) =>
                            stream.peerId === creatorInfo.creatorId &&
                            stream.kind === "video" &&
                            stream.source === "webcam"
                        );

                        // Si encontramos algún stream de video del creador, significa que su cámara está activa
                        return remoteStreams.length > 0;
                      })(),
                    },
                  ]
                : []),
              // Add other peers (excluding creator)
              ...peers
                .filter((peer) => peer.id !== creatorInfo?.creatorId)
                .map((peer) => {
                  const isLocalPeer = peer.id === userId;
                  const cameraEnabled = isLocalPeer
                    ? (localStream
                        ?.getVideoTracks()
                        .some((track) => track.enabled) ?? false)
                    : hookRemoteStreams.some(
                        (stream) =>
                          stream.peerId === peer.id &&
                          stream.kind === "video" &&
                          stream.source === "webcam"
                      );

                  return {
                    id: peer.id,
                    displayName: peer.displayName,
                    isCreator: false,
                    isMicOn: isLocalPeer
                      ? isLocalMicOn
                      : !peerAudioStatus[peer.id]?.muted,
                    isCameraOn: cameraEnabled,
                  };
                }),
            ]}
            currentUserId={userId}
          />
        </>
      )}
    </div>
  );
}<|MERGE_RESOLUTION|>--- conflicted
+++ resolved
@@ -2,7 +2,7 @@
 import { ChatSidebar } from "@/components/rooms/chat-sidebar";
 import { ParticipantsSidebar } from "@/components/rooms/participants-sidebar";
 import { useMediasoupClient } from "@/hooks/useMediasoupClient";
-import { useSession } from "@/components/providers/session";
+import { useSession } from "@/hooks/useSession";
 import { Button } from "@call/ui/components/button";
 import {
   DropdownMenu,
@@ -273,17 +273,16 @@
 
 const recordCallParticipation = async (callId: string) => {
   try {
-    await fetch(
-      `${process.env.NEXT_PUBLIC_BACKEND_URL}/api/calls/record-participation`,
-      {
-        method: "POST",
-        headers: {
-          "Content-Type": "application/json",
-        },
-        credentials: "include",
-        body: JSON.stringify({ callId }),
-      }
-    );
+
+            await fetch(`${process.env.NEXT_PUBLIC_BACKEND_URL}/api/calls/record-participation`, {
+      method: "POST",
+      headers: {
+        "Content-Type": "application/json",
+      },
+      credentials: "include",
+      body: JSON.stringify({ callId }),
+    });
+
   } catch (error) {
     console.error("Error recording call participation:", error);
   }
@@ -291,10 +290,10 @@
 
 export default function CallPreviewPage() {
   const params = useParams();
-  const { user } = useSession();
+  const { session } = useSession();
   const callId = params?.id as string;
   const userId = generateUserId();
-  const displayName = user.name;
+  const displayName = session?.user?.name || generateDisplayName();
   const [videoDevices, setVideoDevices] = useState<MediaDeviceInfo[]>([]);
   const [audioDevices, setAudioDevices] = useState<MediaDeviceInfo[]>([]);
   const [selectedVideo, setSelectedVideo] = useState<string | undefined>();
@@ -324,8 +323,10 @@
     const fetchCreatorInfo = async () => {
       try {
         const response = await fetch(
+
           `${process.env.NEXT_PUBLIC_BACKEND_URL}/api/calls/${callId}/creator`,
-          {
+          {   
+
             credentials: "include",
           }
         );
@@ -344,15 +345,7 @@
 
   // Check access status periodically when not joined
   useEffect(() => {
-<<<<<<< HEAD
-<<<<<<< Updated upstream
     if (joined || !session?.user?.id) return;
-=======
-    if (joined || !user.id) return;
->>>>>>> Stashed changes
-=======
-    if (joined || user.id) return;
->>>>>>> f6029348
 
     const checkAccess = async () => {
       try {
@@ -376,11 +369,11 @@
     checkAccess();
     const interval = setInterval(checkAccess, 3000); // Check every 3 seconds
     return () => clearInterval(interval);
-  }, [callId, user.id, joined]);
+  }, [callId, session?.user?.id, joined]);
 
   // Request access to join the call
   const handleRequestAccess = async () => {
-    if (!callId || !user.id) {
+    if (!callId || !session?.user?.id) {
       alert("You must be logged in to request access");
       return;
     }
@@ -388,7 +381,7 @@
     setIsRequestingAccess(true);
     try {
       const response = await fetch(
-        `${process.env.NEXT_PUBLIC_BACKEND_URL}/api/calls/${callId}/request-join`,
+          `${process.env.NEXT_PUBLIC_BACKEND_URL}/api/calls/${callId}/request-join`,
         {
           method: "POST",
           headers: {
@@ -951,17 +944,15 @@
     try {
       // Record that the user is leaving the call
 
-      await fetch(
-        `${process.env.NEXT_PUBLIC_BACKEND_URL}/api/calls/record-leave`,
-        {
-          method: "POST",
-          headers: {
-            "Content-Type": "application/json",
-          },
-          credentials: "include",
-          body: JSON.stringify({ callId }),
-        }
-      );
+      await fetch(`${process.env.NEXT_PUBLIC_BACKEND_URL}/api/calls/record-leave`, {
+        method: "POST",
+        headers: {
+          "Content-Type": "application/json",
+        },
+        credentials: "include",
+        body: JSON.stringify({ callId }),
+      });
+
     } catch (error) {
       console.error("Failed to record call leave:", error);
       // Continue with hangup even if recording fails
@@ -1022,17 +1013,16 @@
       // Record that the user is leaving the call if they were joined
       if (joined) {
         try {
-          await fetch(
-            `${process.env.NEXT_PUBLIC_BACKEND_URL}/api/calls/record-leave`,
-            {
-              method: "POST",
-              headers: {
-                "Content-Type": "application/json",
-              },
-              credentials: "include",
-              body: JSON.stringify({ callId }),
-            }
-          );
+
+          await fetch(`${process.env.NEXT_PUBLIC_BACKEND_URL}/api/calls/record-leave`, {
+            method: "POST",
+            headers: {
+              "Content-Type": "application/json",
+            },
+            credentials: "include",
+            body: JSON.stringify({ callId }),
+          });
+
         } catch (error) {
           console.error("Failed to record call leave on cleanup:", error);
         }
