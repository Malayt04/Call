--- conflicted
+++ resolved
@@ -1,66 +1,6 @@
 import { redirect } from "next/navigation";
 
 export default function Page() {
-<<<<<<< HEAD
-  const [selectedSection, setSelectedSection] = useState("Call");
-
-  let SectionComponent = null;
-  let buttonText = "";
-  let buttonAction = () => {};
-
-  if (selectedSection === "Call") {
-    SectionComponent = <CallSection />;
-    buttonText = "Start Call";
-    buttonAction = () => alert("Iniciar llamada");
-  } else if (selectedSection === "Teams") {
-    SectionComponent = <TeamSection />;
-    buttonText = "Create Team";
-    buttonAction = () => alert("Crear equipo");
-  } else if (selectedSection === "Contact") {
-    SectionComponent = <ContactSection />;
-    buttonText = "Add Contact";
-    buttonAction = () => alert("Agregar contacto");
-  } else if (selectedSection === "Schedule") {
-    SectionComponent = <ScheduleSection />;
-    buttonText = "New Event";
-    buttonAction = () => alert("Nuevo evento");
-  }
-
-  return (
-    // SidebarProvider manages sidebar state for the layout
-    <SidebarProvider>
-      {/* Main sidebar for navigation and user info */}
-      <AppSidebar
-        selectedSection={selectedSection}
-        onSectionSelect={setSelectedSection}
-      />
-      {/* SidebarInset wraps the main content area, including header and page content */}
-      <SidebarInset>
-        {/* Header with sidebar trigger, separator, and breadcrumbs */}
-        <header className="flex h-16 shrink-0 items-center gap-2 border-b transition-[width,height] ease-linear group-has-data-[collapsible=icon]/sidebar-wrapper:h-12">
-          <div className="flex w-full items-center justify-between gap-2 px-4">
-            <div className="flex items-center">
-              <SidebarTrigger className="-ml-1" />
-
-              <Separator
-                orientation="vertical"
-                className="mr-2 data-[orientation=vertical]:h-4"
-              />
-
-              <p>{selectedSection}</p>
-            </div>
-            <div>
-              <Button onClick={buttonAction}>{buttonText}</Button>
-            </div>
-          </div>
-        </header>
-        {/* Main content area with two sections: a grid and a flexible content box */}
-        <div className="flex flex-1 flex-col gap-4 p-4">{SectionComponent}</div>
-      </SidebarInset>
-    </SidebarProvider>
-  );
-=======
   redirect("/app/call");
   return null;
->>>>>>> e31a2eac
 }